--- conflicted
+++ resolved
@@ -98,14 +98,7 @@
     arr = []
     for level in range(n_levels):
         rows_of_tiles = []
-<<<<<<< HEAD
-        # NOTE: Reverting to original loop ranges as per user's request.
-        # Be aware that `-(1 if n_t_y[level] > 1 else 0)` might cause issues
-        # with single-tile dimensions or incomplete last tiles.
-        for row in range(n_t_y[level] - (1 if n_t_y[level] > 1 else 0)):
-=======
         for row in range(n_t_y[level]):
->>>>>>> 1e8204cc
             cols_of_tiles = []
             for col in range(n_t_x[level]):
                 # Determine shape of an individual tile for from_delayed
@@ -305,12 +298,7 @@
         label_arrays = nuclei_label_pyramid(image_arrays, opr, dzi, highest_res_computed_labels)
         return [
             (image_arrays, image_add_kwargs, "image"),
-<<<<<<< HEAD
-            (label_arrays, label_add_kwargs, label_layer_type) # Use 'labels' layer type
-        ]
-=======
-            (label_arrays, label_add_kwargs, "labels")]
->>>>>>> 1e8204cc
+            (label_arrays, label_add_kwargs,label_layer_type)]
     else:
         # Fallback if somehow label_method was processed but labels weren't generated
         return [(image_arrays, image_add_kwargs, "image")]
